--- conflicted
+++ resolved
@@ -26,10 +26,6 @@
         /// </summary>
         /// <param name="index">The index.</param>
         /// <returns>Returns a collection item.</returns>
-<<<<<<< HEAD
-        public T this[int index] { get => _collectionItems[index];
-            set => _collectionItems[index] = value;
-=======
         public T this[int index]
         {
             get => _collectionItems[index];
@@ -44,7 +40,6 @@
                 PropertyChanged?.Invoke(this, new PropertyChangedEventArgs(nameof(Count)));
                 CollectionChanged?.Invoke(this, new NotifyCollectionChangedEventArgs(NotifyCollectionChangedAction.Replace, value, oldItem, index));
             }
->>>>>>> 698ee613
         }
 
         /// <summary>

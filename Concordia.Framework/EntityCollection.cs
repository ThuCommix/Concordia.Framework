--- conflicted
+++ resolved
@@ -126,16 +126,11 @@
         /// </summary>
         public void Clear()
         {
-<<<<<<< HEAD
-            _collectionItems.ForEach(RemoveReferenceField);
-            _collectionItems.Clear();
-=======
             lock (_locker)
             {
                 _collectionItems.ForEach(RemoveReferenceField);
                 _collectionItems.Clear();
             }
->>>>>>> 0b1aaf8a
         }
 
         /// <summary>
@@ -155,16 +150,11 @@
         /// <param name="arrayIndex">The array index.</param>
         public void CopyTo(T[] array, int arrayIndex)
         {
-<<<<<<< HEAD
-            _collectionItems.CopyTo(array, arrayIndex);
-            array.ForEach(SetReferenceField);
-=======
             lock (_locker)
             {
                 _collectionItems.CopyTo(array, arrayIndex);
                 array.ForEach(SetReferenceField);
             }
->>>>>>> 0b1aaf8a
         }
 
         /// <summary>

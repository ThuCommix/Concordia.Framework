--- conflicted
+++ resolved
@@ -3,11 +3,7 @@
   <PropertyGroup>
     <TargetFramework>netstandard2.0</TargetFramework>
     <GeneratePackageOnBuild>true</GeneratePackageOnBuild>
-<<<<<<< HEAD
-    <Version>3.0.0-pre</Version>
-=======
     <Version>2.1.5-pre</Version>
->>>>>>> 9a00f117
     <Authors>Kevin Scholz</Authors>
     <Copyright>Kevin Scholz</Copyright>
     <PackageTags>CSharp, C#, ORM, Entity, Framework, Nightingale</PackageTags>

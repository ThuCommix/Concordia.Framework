<Project Sdk="Microsoft.NET.Sdk">

  <PropertyGroup>
    <TargetFramework>netstandard2.0</TargetFramework>
    <GeneratePackageOnBuild>true</GeneratePackageOnBuild>
<<<<<<< HEAD
    <Version>3.0.0-pre</Version>
=======
    <Version>2.0.2</Version>
>>>>>>> 759c49f9
    <Authors>Kevin Scholz</Authors>
    <Copyright>Kevin Scholz</Copyright>
    <PackageTags>CSharp, C#, ORM, Entity, Framework, Nightingale</PackageTags>
    <PackageProjectUrl>https://github.com/ThuCommix/Nightingale/</PackageProjectUrl>
    <RepositoryUrl>https://github.com/ThuCommix/Nightingale/</RepositoryUrl>
    <Description>Nightingale is a object relational mapper for .NET including .NET Core. It also offers automatic entity generation, lazy loading, enum support and much more.</Description>
<<<<<<< HEAD
    <AssemblyVersion>2.1.0.0</AssemblyVersion>
    <FileVersion>2.1.0.0</FileVersion>
=======
    <AssemblyVersion>2.0.2.0</AssemblyVersion>
    <FileVersion>2.0.2.0</FileVersion>
>>>>>>> 759c49f9
    <PackageId>Nightingale</PackageId>
    <Product>Nightingale</Product>
  </PropertyGroup>

  <PropertyGroup Condition="'$(Configuration)|$(Platform)'=='Debug|AnyCPU'">
    <PlatformTarget>AnyCPU</PlatformTarget>
    <DocumentationFile>bin\Debug\netstandard2.0\Nightingale.xml</DocumentationFile>
  </PropertyGroup>

  <ItemGroup>
    <None Remove="Entity.xsd" />
    <None Remove="Entity.xsl" />
  </ItemGroup>

  <ItemGroup>
    <EmbeddedResource Include="Entity.xsd" />
    <EmbeddedResource Include="Entity.xsl">
      <CopyToOutputDirectory>Never</CopyToOutputDirectory>
    </EmbeddedResource>
  </ItemGroup>

</Project><|MERGE_RESOLUTION|>--- conflicted
+++ resolved
@@ -3,24 +3,15 @@
   <PropertyGroup>
     <TargetFramework>netstandard2.0</TargetFramework>
     <GeneratePackageOnBuild>true</GeneratePackageOnBuild>
-<<<<<<< HEAD
-    <Version>3.0.0-pre</Version>
-=======
-    <Version>2.0.2</Version>
->>>>>>> 759c49f9
+    <Version>2.1.1-pre</Version>
     <Authors>Kevin Scholz</Authors>
     <Copyright>Kevin Scholz</Copyright>
     <PackageTags>CSharp, C#, ORM, Entity, Framework, Nightingale</PackageTags>
     <PackageProjectUrl>https://github.com/ThuCommix/Nightingale/</PackageProjectUrl>
     <RepositoryUrl>https://github.com/ThuCommix/Nightingale/</RepositoryUrl>
     <Description>Nightingale is a object relational mapper for .NET including .NET Core. It also offers automatic entity generation, lazy loading, enum support and much more.</Description>
-<<<<<<< HEAD
     <AssemblyVersion>2.1.0.0</AssemblyVersion>
     <FileVersion>2.1.0.0</FileVersion>
-=======
-    <AssemblyVersion>2.0.2.0</AssemblyVersion>
-    <FileVersion>2.0.2.0</FileVersion>
->>>>>>> 759c49f9
     <PackageId>Nightingale</PackageId>
     <Product>Nightingale</Product>
   </PropertyGroup>

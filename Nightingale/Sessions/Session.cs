﻿using System;
using System.Collections.Generic;
using System.Data;
using System.Linq;
using System.Linq.Expressions;
using System.Text;
using Nightingale.Entities;
using Nightingale.Extensions;
using Nightingale.Logging;
using Nightingale.Metadata;
using Nightingale.Queries;

namespace Nightingale.Sessions
{
    /// <summary>
    /// Represents a database session.
    /// </summary>
    public class Session : ISession
    {
        /// <summary>
        /// Gets the connection.
        /// </summary>
        public IConnection Connection { get; }

        /// <summary>
        /// Gets or sets the deletion behavior.
        /// </summary>
        public DeletionBehavior DeletionBehavior { get; set; }

        /// <summary>
        /// Gets the session interceptors.
        /// </summary>
        public IList<ISessionInterceptor> Interceptors { get; }

        /// <summary>
        /// Gets the session graph.
        /// </summary>
        public SessionGraph Graph { get; }

        /// <summary>
        /// Gets the entity service.
        /// </summary>
        protected IEntityService EntityService => DependencyResolver.GetInstance<IEntityService>();

        /// <summary>
        /// Gets the entity metadata resolver.
        /// </summary>
        protected IEntityMetadataResolver EntityMetadataResolver => DependencyResolver.GetInstance<IEntityMetadataResolver>();

        private readonly ILogger _logger;
        private readonly PersistenceContext _persistenceContext;
        private readonly Dictionary<Type, Expression> _queryFilters;
        private ITransaction _transaction;

        /// <summary>
        /// Initializes a new Session class.
        /// </summary>
        /// <param name="connection">The connection.</param>
        public Session(IConnection connection)
        {
            if (connection == null)
                throw new ArgumentNullException(nameof(connection));

            _logger = DependencyResolver.TryGetInstance<ILogger>();
            _persistenceContext = new PersistenceContext();
            _queryFilters = new Dictionary<Type, Expression>();

            Interceptors = new List<ISessionInterceptor>();
            DeletionBehavior = DeletionBehavior.Irrecoverable;
            Graph = new SessionGraph();
            Connection = connection;
        }

        /// <summary>
        /// Deconstructs the Session class.
        /// </summary>
        ~Session()
        {
            Dispose(false);
        }

        /// <summary>
        /// Deletes the entity.
        /// </summary>
        /// <param name="entity">The entity.</param>
        public virtual void Delete(Entity entity)
        {
            if(entity == null)
                throw new ArgumentNullException(nameof(entity));

            if (DeletionBehavior == DeletionBehavior.None)
                return;

            var sessionGraphNodes = BuildSessionGraph(entity, Cascade.SaveDelete);
            var entities = sessionGraphNodes.Select(x => x.Entity).ToList();
            entities.ForEach(_persistenceContext.Delete);
            entities.ForEach(x => Intercept(x, InterceptorMode.Delete));

            foreach(var entityToDelete in entities)
            {
                entityToDelete.Deleted = true;
            }
        }

        /// <summary>
        /// Saves the entity.
        /// </summary>
        /// <param name="entity">The entity.</param>
        public virtual void Save(Entity entity)
        {
            if(entity.IsNotSaved && entity.Deleted)
                throw new InvalidOperationException("Insertion of a deleted entity is not allowed.");

            Attach(entity);

            var sessionGraphNodes = BuildSessionGraph(entity, Cascade.Save);
            var entities = sessionGraphNodes.Select(x => x.Entity).ToList();
            entities.ForEach(_persistenceContext.Insert);
            entities.ForEach(x => Intercept(x, InterceptorMode.Save));
        }

        /// <summary>
        /// Saves the changes to the database.
        /// </summary>
        /// <param name="forceOverride">Ignores the version attribute and overrides the entities in the database. Modified entities in database are not checked.</param>
        /// <returns>Returns the count of updated entities.</returns>
        public virtual int SaveChanges(bool forceOverride = false)
        {
            var sessionGraphNodes = Graph.ToList();
            var deletedSessionGraphNodes = sessionGraphNodes.Where(x => x.IsDelete);
            var deletedEntities = deletedSessionGraphNodes.Select(x => x.Entity).ToList();
            var changedEntityList = new List<Entity>();

            foreach (var sessionGraphNode in sessionGraphNodes)
            {
                var entity = sessionGraphNode.Entity;
                if (sessionGraphNode.IsDelete)
                {
                    var constraints = ResolveDependencyConstraints(entity, deletedEntities);
                    if (constraints.Count > 0)
                        throw new SessionDeleteException($"The entity '{entity.GetType().Name}' and Id = '{entity.Id}' could not be marked as deleted.", constraints).Log(_logger);

                    if (DeletionBehavior == DeletionBehavior.Irrecoverable)
                    {
                        if (entity.IsSaved)
                        {
                            DeleteEntity(entity);
                            _persistenceContext.Delete(entity);
                            changedEntityList.Add(entity);
                        }
                    }
                }
                else
                {
                    if (!entity.Validate())
                        throw new SessionException($"The entity validation failed for entity '{entity.GetType().Name}'").Log(_logger);

                    var entityType = entity.GetType();
                    var metadata = EntityMetadataResolver.GetEntityMetadata(entity);

                    foreach (var field in metadata.Fields.Where(x => x.IsComplexFieldType && !x.Enum))
                    {
                        var referencedEntity = (Entity)entityType.GetProperty(field.GetComplexFieldName()).GetValue(entity);
                        if (referencedEntity != null && referencedEntity.IsNotSaved)
                            throw new TransientEntityException($"Entity with type '{metadata.Name}' references an unsaved transient value in field {field.Name}. Consider saving the transient entity before calling SaveChanges.").Log(_logger);

                        if (referencedEntity != null && field.Mandatory && referencedEntity.Deleted)
                            throw new InvalidOperationException($"Entity with type '{metadata.Name}' references an entity which is marked as deleted.");
                    }

                    EntityService.UpdateForeignFields(entity);

                    if (entity.IsNotSaved)
                    {
                        try
                        {
                            entity.Version = 1;
                            entity.Id = InsertEntity(entity);
                        }
                        catch (Exception ex)
                        {
                            throw new SessionInsertException(
                                $"The entity '{entity.GetType().Name}' could not be inserted.'", ex).Log(_logger);
                        }

                        if (entity.IsNotSaved)
                        {
                            throw new SessionInsertException(
                                $"The entity '{entity.GetType().Name}' could not be inserted.'").Log(_logger);
                        }

                        changedEntityList.Add(entity);
                    }
                    else
                    {
                        if (!entity.PropertyChangeTracker.HasChanges)
                            continue;

                        try
                        {
                            entity.Version++;
                            UpdateEntity(entity, forceOverride);

                            if (!changedEntityList.Contains(entity))
                                changedEntityList.Add(entity);
                        }
                        catch (Exception ex)
                        {
                            entity.Version--;

                            throw new SessionUpdateException(
                                $"Could not update entity '{entity.GetType().Name}' and Id = '{entity.Id}'.", ex).Log(_logger);
                        }

                    }
                }

                entity.PropertyChangeTracker.Clear();
            }

            Graph.Clear();

            return changedEntityList.Count;
        }

        /// <summary>
        /// Discards the changes on the entities and clears the property change tracker.
        /// </summary>
        public virtual void DiscardChanges()
        {
            foreach (var entity in _persistenceContext)
            {
                if(!entity.PropertyChangeTracker.HasChanges)
                    continue;

                entity.PropertyChangeTracker.DisableChangeTracking = true;

                var entityType = entity.GetType();
                var metadata = EntityMetadataResolver.GetEntityMetadata(entityType);
                foreach (var field in metadata.Fields)
                {
                    if (entity.PropertyChangeTracker.TryGetReplacedValue(field.GetComplexFieldName(), out object propertyValue))
                    {
                        entityType.GetProperty(field.GetComplexFieldName()).SetValue(entity, propertyValue);
                    }
                }

                foreach (var listField in metadata.ListFields)
                {
                    var list = entityType.GetProperty(listField.Name).GetValue(entity) as IEntityCollection;

                    if (entity.PropertyChangeTracker.TryGetChangedCollectionItems(listField.Name, CollectionChangeType.Added, out List<Entity> addedItems))
                    {
                        addedItems.ForEach(e => list.Remove(e));
                    }

                    if (entity.PropertyChangeTracker.TryGetChangedCollectionItems(listField.Name, CollectionChangeType.Removed, out List<Entity> removedItems))
                    {
                        removedItems.ForEach(list.Add);
                    }
                }

                entity.PropertyChangeTracker.Clear();
                entity.PropertyChangeTracker.DisableChangeTracking = false;
            }
        }

        /// <summary>
        /// Attaches the entity to this session.
        /// </summary>
        /// <param name="entity">The entity.</param>
        public void Attach(Entity entity)
        {
            entity.SetSession(this);
            _persistenceContext.Insert(entity);
        }

        /// <summary>
        /// Detaches the entity from this session.
        /// </summary>
        /// <param name="entity">The entity.</param>
        public void Detach(Entity entity)
        {
            entity.SetSession(null);
            _persistenceContext.Delete(entity);
        }

        /// <summary>
        /// Gets the entity by the given id and type.
        /// </summary>
        /// <param name="id">The id.</param>
        /// <param name="entityType">The entity type.</param>
        /// <returns>Returns the entity.</returns>
        public virtual Entity Get(int id, Type entityType)
        {
            var entity = _persistenceContext.Lookup(id, entityType);
            if (entity != null)
                return entity;

            return Query<Entity>().ApplyDeleteFilter().ApplyIdFilter(id).ChangeQueryType(entityType).FirstOrDefault();
        }

        /// <summary>
        /// Gets the entity by the given id.
        /// </summary>
        /// <typeparam name="T">The entity type.</typeparam>
        /// <param name="id">The id.</param>
        /// <returns>Returns the entity or null.</returns>
        public virtual T Get<T>(int id) where T : Entity
        {
            return (T) Get(id, typeof(T));
        }

        /// <summary>
        /// Begins a new transaction.
        /// </summary>
        /// <param name="isolationLevel">The isolation level.</param>
        /// <returns>Returns an IDisposeable instance.</returns>
        public virtual ITransaction BeginTransaction(IsolationLevel isolationLevel = IsolationLevel.Serializable)
        {
            if (_transaction != null)
            {
                return new NestedTransaction(_transaction);
            }

            _transaction = new Transaction(Connection, Connection.BeginTransaction(isolationLevel));

            _transaction.Finished += (sender, args) =>
            {
                _transaction = null;
            };

            return _transaction;
        }

        /// <summary>
        /// Executes a query.
        /// </summary>
        /// <param name="query">The query.</param>
        /// <returns>Returns the result list of the query.</returns>
        public virtual List<Entity> ExecuteQuery(IQuery query)
        {
            if (query == null)
                throw new ArgumentNullException(nameof(query));

            DebugQueryResult(query);

            var entityList = new List<Entity>();

            using (var dataReader = Connection.ExecuteReader(query))
            {
                while (dataReader.Read())
                {
                    var entity = EntityService.CreateEntity(dataReader, query.EntityType);
                    if (entity != null)
                    {
                        entity.SetSession(this);
                        entity.EagerLoadPropertiesInternal();
                        entityList.Add(entity);
                    }
                }
            }

            var persistentResults = new List<Entity>();
            foreach (var entity in entityList)
            {
                var existingEntity = _persistenceContext.Lookup(entity.Id, query.EntityType);
                if (existingEntity == null)
                {
                    persistentResults.Add(entity);
                    _persistenceContext.Insert(entity);
                }
                else
                {
                    persistentResults.Add(existingEntity);
                }
            }

            return persistentResults;
        }

        /// <summary>
        /// Gets the queryable.
        /// </summary>
        /// <typeparam name="T">The entity type.</typeparam>
        /// <returns>Returns the queryable.</returns>
        public virtual IQueryable<T> Query<T>() where T : Entity
        {
            var queryable = new Queryable<T>(this).ApplyDeleteFilter();
            if (_queryFilters.ContainsKey(typeof(T)))
            {
                queryable = queryable.Where((Expression<Func<T, bool>>) _queryFilters[typeof(T)]);
            }

            return queryable;
        }

        /// <summary>
        /// Executes the specified function and returns the result object.
        /// </summary>
        /// <typeparam name="T">The type.</typeparam>
        /// <param name="name">The function name.</param>
        /// <param name="parameters">The parameters.</param>
        /// <returns>Returns the result object.</returns>
        public virtual T ExecuteFunc<T>(string name, params QueryParameter[] parameters)
        {
            var query = new Query($"SELECT {name}({string.Join(",", parameters.Select(x => x.Name))})", null, parameters);

            return (T)Connection.ExecuteScalar(query);
        }

        /// <summary>
        /// Executes the specified query scalar.
        /// </summary>
        /// <typeparam name="T">The result type.</typeparam>
        /// <param name="query">The query.</param>
        /// <returns>Returns the scalar result.</returns>
        public T ExecuteScalar<T>(IQuery query)
        {
            DebugQueryResult(query);
            var result = Connection.ExecuteScalar(query);
            if (result == null)
                return default(T);

            var underlyingType = Nullable.GetUnderlyingType(typeof(T));
            return (T)Convert.ChangeType(result, underlyingType ?? typeof(T));
        }

        /// <summary>
        /// Refreshs the entity.
        /// </summary>
        /// <param name="entity">The entity.</param>
        public virtual void Refresh(ref Entity entity)
        {
            _persistenceContext.Delete(entity);
            entity = Get(entity.Id, entity.GetType());
        }

        /// <summary>
        /// Clears the internal persistence context.
        /// </summary>
        public void Clear()
        {
            Graph.Clear();
            _persistenceContext.Discard();
        }

        /// <summary>
        /// Sets a global query filter which will be added when the specified entity type is queried.
        /// </summary>
        /// <typeparam name="T">The entity type.</typeparam>
        /// <param name="filterExpression">The filter expression.</param>
        public void SetQueryFilter<T>(Expression<Func<T, bool>> filterExpression) where T : Entity
        {
            _queryFilters[typeof(T)] = filterExpression;
        }

        /// <summary>
        /// Unsets the global query filter for the specified entity type.
        /// </summary>
        /// <typeparam name="T">The entity type.</typeparam>
        public void UnsetQueryFilter<T>() where T : Entity
        {
            _queryFilters.Remove(typeof(T));
        }

        /// <summary>
        /// Inserts the entity.
        /// </summary>
        /// <param name="entity">The entity.</param>
        /// <returns>Returns the id of the entity.</returns>
        protected virtual int InsertEntity(Entity entity)
        {
            var entityType = entity.GetType();
            var metadata = EntityMetadataResolver.GetEntityMetadata(entityType);
            var commandBuilder = new StringBuilder();
            var parameters = new List<QueryParameter>();

            commandBuilder.Append($"INSERT INTO {metadata.Table} (");
            var fields = metadata.Fields.Where(x => x.Name != "Id");

            commandBuilder.Append(string.Join(",", fields.Select(x => x.Name)));
            commandBuilder.Append(") VALUES (");
            commandBuilder.Append(string.Join(",", fields.Select(x => $"@{x.Name}")));
            commandBuilder.Append(");");

            foreach (var field in fields)
            {
                var propertyValue = ReflectionHelper.GetProperty(entityType, field.Name).GetValue(entity);
                parameters.Add(QueryHelper.GetQueryParameter($"@{field.Name}", propertyValue, field));
            }

            var query = new Query(commandBuilder.ToString(), entityType, parameters);

            DebugQueryResult(query);

            return Connection.ExecuteInsert(query);
        }

        /// <summary>
        /// Updates the entity.
        /// </summary>
        /// <param name="entity">The entity.</param>
        /// <param name="forceOverride">Ignores the version attribute and overrides the entities in the database. Modified entities in database are not checked.</param>
        protected virtual void UpdateEntity(Entity entity, bool forceOverride = false)
        {
            var entityType = entity.GetType();
            var metadata = EntityMetadataResolver.GetEntityMetadata(entityType);
            var commandBuilder = new StringBuilder();
            var parameters = new List<QueryParameter>();

            var changedProperties = entity.PropertyChangeTracker.GetChangedProperties();
            if (!changedProperties.Any())
                return;

            commandBuilder.Append($"UPDATE {metadata.Table} SET ");
            commandBuilder.Append(string.Join(",", changedProperties.Select(x => $"{x} = @{x}")));
            commandBuilder.Append($" WHERE Id = {entity.Id}");

            if (!forceOverride)
            {
                commandBuilder.Append($" AND Version = {entity.Version - 1}");
            }

            foreach (var propertyName in changedProperties)
            {
                var field = metadata.Fields.FirstOrDefault(x => x.Name == propertyName);
                var propertyValue = ReflectionHelper.GetProperty(entityType, field.Name).GetValue(entity);
                parameters.Add(QueryHelper.GetQueryParameter($"@{field.Name}", propertyValue, field));
            }

            var query = new Query(commandBuilder.ToString(), entityType, parameters);

            DebugQueryResult(query);

            if (Connection.ExecuteNonQuery(query) == 0)
                throw new SessionConcurrencyException($"The entity with type '{entityType.Name}' and Id = '{entity.Id}' was modified in database.").Log(_logger);
        }

        /// <summary>
        /// Deletes the entity from the database.
        /// </summary>
        /// <param name="entity">The entity.</param>
        protected virtual void DeleteEntity(Entity entity)
        {
            var entityType = entity.GetType();
            var metadata = EntityMetadataResolver.GetEntityMetadata(entityType);

            var query = new Query($"DELETE FROM {metadata.Table} WHERE Id = {entity.Id} AND Version = {entity.Version}", entityType);

            if (Connection.ExecuteNonQuery(query) == 0)
                throw new SessionDeleteException($"The entity with type '{entityType.Name}' and Id = '{entity.Id}' could not be deleted from database.").Log(_logger);
        }

        /// <summary>
        /// Resolves dependency constraints.
        /// </summary>
        /// <param name="entity">The entity.</param>
        /// <param name="entitiesToDelete">The entities to delete.</param>
        /// <returns>Returns a list of contraints.</returns>
        protected virtual List<string> ResolveDependencyConstraints(Entity entity, List<Entity> entitiesToDelete)
        {
            var constraints = new List<string>();
            var entityType = entity.GetType();
            var entityMetadataList = EntityMetadataResolver.EntityMetadata.Where(x => x.Fields.Any(y => y.FieldType == entityType.Name && y.Mandatory));

            foreach (var entityMetadata in entityMetadataList)
            {
                var currentType = EntityMetadataResolver.GetEntityType(entityMetadata);
                var fields = entityMetadata.Fields.Where(x => x.FieldType == entityType.Name && x.Mandatory);

                var parameter = Expression.Parameter(currentType, "x");
                Expression resultExpression = null;

                foreach (var field in fields)
                {
                    var body = Expression.Equal(Expression.Property(parameter, field.Name), Expression.Constant(entity.Id));
                    resultExpression = resultExpression == null ? body : Expression.OrElse(resultExpression, body);
                }

                var finalExpression = Expression.Lambda(resultExpression, parameter);
                var queryable = new QueryProvider(this).CreateQuery(Expression.Constant(null, typeof(IQueryable<>).MakeGenericType(currentType)));
                var methodInfo = typeof(Queryable).GetMethods().FirstOrDefault(x => x.Name == "Where").MakeGenericMethod(currentType);
                var methodCall = Expression.Call(methodInfo, queryable.Expression, finalExpression);

                queryable = queryable.Provider.CreateQuery(methodCall);

                var results = queryable.Cast<Entity>().ChangeQueryType(currentType).ToList().Except(entitiesToDelete).ToList();
                if (results.Count > 0)
                {
                    constraints.AddRange(results.Select(x => $"Entity '{entityMetadata.Name}' with Id = '{x.Id}' references '{entityType.Name}' in {string.Join(", ", fields.Select(y => $"'{y.Name}'"))}."));
                }
            }

            return constraints;
        }

        /// <summary>
        /// Intercepts a session functionality.
        /// </summary>
        /// <param name="entity">The entity.</param>
        /// <param name="interceptorMode">The interceptor mode.</param>
        private void Intercept(Entity entity, InterceptorMode interceptorMode)
        {
            if (interceptorMode == InterceptorMode.Validate)
            {
                foreach (var interceptor in Interceptors)
                {
                    if (!interceptor.Validate(entity))
                        throw new SessionInterceptorException($"The entity with type '{entity.GetType().Name}' and Id = '{entity.Id}' could not be validated.", interceptor.GetType())
                            .Log(_logger);
                }
            }

            if (interceptorMode == InterceptorMode.Save)
            {
                foreach (var interceptor in Interceptors)
                {
                    if (!interceptor.Save(entity))
                        throw new SessionInterceptorException($"The entity with type '{entity.GetType().Name}' and Id = '{entity.Id}' could not be saved.", interceptor.GetType())
                            .Log(_logger);
                }
            }

            if (interceptorMode == InterceptorMode.Delete)
            {
                foreach (var interceptor in Interceptors)
                {
                    if (!interceptor.Delete(entity))
                        throw new SessionInterceptorException($"The entity with type '{entity.GetType().Name}' and Id = '{entity.Id}' could not be deleted.", interceptor.GetType())
                            .Log(_logger);
                }
            }
        }

        /// <summary>
        /// Emits the query command to the standard output stream.
        /// </summary>
        /// <param name="query"></param>
        private void DebugQueryResult(IQuery query)
        {
            var command = query.Command;
            var parameterDebugString = string.Join(", ", query.Parameters.Select(x => x.Name + " = " + (x.Value ?? "NULL")));

            _logger?.Debug($"{command}\nParameters: {parameterDebugString}");
        }

        /// <summary>
        /// Builds the session graph.
        /// </summary>
        /// <param name="entity">The entity.</param>
        /// <param name="cascade">The cascade.</param>
        /// <param name="parent">The parent.</param>
        /// <returns>Returns the root session graph nodes.</returns>
        private IEnumerable<SessionGraphNode> BuildSessionGraph(Entity entity, Cascade cascade, SessionGraphNode parent = null)
        {
            if (Graph.Contains(entity))
            {
                return null;
            }

            var createdSessionGraphNodes = new List<SessionGraphNode>();
            var isDelete = cascade == Cascade.SaveDelete;
            var entityType = entity.GetType();
            var entityMetadata = EntityMetadataResolver.GetEntityMetadata(entityType);
            var fieldMetadatas = entityMetadata.Fields.Where(x => x.IsComplexFieldType && x.Cascade >= cascade);
            var sessionGraphNode = parent == null ? Graph.AddNode(entity, isDelete) : parent.AddNode(entity, isDelete);

            createdSessionGraphNodes.Add(sessionGraphNode);

            foreach (var fieldMetadata in fieldMetadatas)
            {
                var propertyValue = ReflectionHelper.GetProperty(entityType, fieldMetadata.ForeignKey).GetValue(entity);
                if (propertyValue != null)
                {
                    var subEntity = (Entity) propertyValue;
                    BuildSessionGraph(subEntity, cascade, sessionGraphNode);
                }
            }

            foreach (var listFieldMetadata in entityMetadata.ListFields.Where(x => x.Cascade >= cascade))
            {
<<<<<<< HEAD
                var entityCollection = (IEntityCollection)ReflectionHelper.GetProperty(entityType, listFieldMetadata.Name).GetValue(entity);
=======
                var entityCollection = (IEntityCollection) ReflectionHelper.GetProperty(entityType, listFieldMetadata.Name).GetValue(entity);
>>>>>>> 714206e3
                var subEntities = entityCollection.GetCollectionItems();
                var removedEntities = entityCollection.GetRemovedCollectionItems();

                foreach (var subEntity in subEntities)
                {
<<<<<<< HEAD
                   createdSessionGraphNodes.AddRange(BuildSessionGraph(subEntity, cascade));
=======
                    var graphNodes = BuildSessionGraph(subEntity, cascade);
                    if (graphNodes != null && graphNodes.Any())
                        createdSessionGraphNodes.AddRange(graphNodes);
>>>>>>> 714206e3
                }

                foreach (var removedEntity in removedEntities)
                {
<<<<<<< HEAD
                    createdSessionGraphNodes.AddRange(BuildSessionGraph(removedEntity, cascade));
=======
                    var graphNodes = BuildSessionGraph(removedEntity, cascade);
                    if (graphNodes != null && graphNodes.Any())
                        createdSessionGraphNodes.AddRange(graphNodes);
>>>>>>> 714206e3
                }
            }

            return createdSessionGraphNodes;
        }

        /// <summary>
        /// Disposes the session.
        /// </summary>
        public void Dispose()
        {
            Dispose(true);
            GC.SuppressFinalize(this);
        }

        /// <summary>
        /// Disposes the session.
        /// </summary>
        /// <param name="disposing">The disposing state.</param>
        protected virtual void Dispose(bool disposing)
        {
            if (disposing)
            {
                Connection.Close();
                Connection.Dispose();
            }
        }
    }
}<|MERGE_RESOLUTION|>--- conflicted
+++ resolved
@@ -680,34 +680,22 @@
 
             foreach (var listFieldMetadata in entityMetadata.ListFields.Where(x => x.Cascade >= cascade))
             {
-<<<<<<< HEAD
-                var entityCollection = (IEntityCollection)ReflectionHelper.GetProperty(entityType, listFieldMetadata.Name).GetValue(entity);
-=======
                 var entityCollection = (IEntityCollection) ReflectionHelper.GetProperty(entityType, listFieldMetadata.Name).GetValue(entity);
->>>>>>> 714206e3
                 var subEntities = entityCollection.GetCollectionItems();
                 var removedEntities = entityCollection.GetRemovedCollectionItems();
 
                 foreach (var subEntity in subEntities)
                 {
-<<<<<<< HEAD
-                   createdSessionGraphNodes.AddRange(BuildSessionGraph(subEntity, cascade));
-=======
                     var graphNodes = BuildSessionGraph(subEntity, cascade);
                     if (graphNodes != null && graphNodes.Any())
                         createdSessionGraphNodes.AddRange(graphNodes);
->>>>>>> 714206e3
                 }
 
                 foreach (var removedEntity in removedEntities)
                 {
-<<<<<<< HEAD
-                    createdSessionGraphNodes.AddRange(BuildSessionGraph(removedEntity, cascade));
-=======
                     var graphNodes = BuildSessionGraph(removedEntity, cascade);
                     if (graphNodes != null && graphNodes.Any())
                         createdSessionGraphNodes.AddRange(graphNodes);
->>>>>>> 714206e3
                 }
             }
 
